// Copyright The OpenTelemetry Authors
//
// Licensed under the Apache License, Version 2.0 (the "License");
// you may not use this file except in compliance with the License.
// You may obtain a copy of the License at
//
//       http://www.apache.org/licenses/LICENSE-2.0
//
// Unless required by applicable law or agreed to in writing, software
// distributed under the License is distributed on an "AS IS" BASIS,
// WITHOUT WARRANTIES OR CONDITIONS OF ANY KIND, either express or implied.
// See the License for the specific language governing permissions and
// limitations under the License.

package service // import "go.opentelemetry.io/collector/service"

import (
	"context"
	"fmt"

	"go.opentelemetry.io/collector/component"
	"go.opentelemetry.io/collector/confmap"
	"go.opentelemetry.io/collector/confmap/converter/expandconverter"
	"go.opentelemetry.io/collector/confmap/provider/envprovider"
	"go.opentelemetry.io/collector/confmap/provider/fileprovider"
	"go.opentelemetry.io/collector/confmap/provider/httpprovider"
	"go.opentelemetry.io/collector/confmap/provider/yamlprovider"
	"go.opentelemetry.io/collector/service/internal/configunmarshaler"
)

// ConfigProvider provides the service configuration.
//
// The typical usage is the following:
//
//	cfgProvider.Get(...)
//	cfgProvider.Watch() // wait for an event.
//	cfgProvider.Get(...)
//	cfgProvider.Watch() // wait for an event.
//	// repeat Get/Watch cycle until it is time to shut down the Collector process.
//	cfgProvider.Shutdown()
type ConfigProvider interface {
	// Get returns the service configuration, or error otherwise.
	//
	// Should never be called concurrently with itself, Watch or Shutdown.
	Get(ctx context.Context, factories component.Factories) (*Config, error)

	// Watch blocks until any configuration change was detected or an unrecoverable error
	// happened during monitoring the configuration changes.
	//
	// Error is nil if the configuration is changed and needs to be re-fetched. Any non-nil
	// error indicates that there was a problem with watching the config changes.
	//
	// Should never be called concurrently with itself or Get.
	Watch() <-chan error

	// Shutdown signals that the provider is no longer in use and the that should close
	// and release any resources that it may have created.
	//
	// This function must terminate the Watch channel.
	//
	// Should never be called concurrently with itself or Get.
	Shutdown(ctx context.Context) error
}

type configProvider struct {
	mapResolver *confmap.Resolver
}

// ConfigProviderSettings are the settings to configure the behavior of the ConfigProvider.
type ConfigProviderSettings struct {
	// ResolverSettings are the settings to configure the behavior of the confmap.Resolver.
	ResolverSettings confmap.ResolverSettings

	// Deprecated: [v0.58.0] use ConfigProviderSettings.ResolverSettings.URIs
	Locations []string

	// Deprecated: [v0.58.0] use ConfigProviderSettings.ResolverSettings.Providers
	MapProviders map[string]confmap.Provider

	// Deprecated: [v0.58.0] use ConfigProviderSettings.ResolverSettings.Converter
	MapConverters []confmap.Converter
}

func newDefaultConfigProviderSettings(uris []string) ConfigProviderSettings {
	return ConfigProviderSettings{
<<<<<<< HEAD
		Locations:     locations,
		MapProviders:  makeMapProvidersMap(fileprovider.New(), envprovider.New(), yamlprovider.New(), httpprovider.New()),
		MapConverters: []confmap.Converter{expandconverter.New()},
=======
		ResolverSettings: confmap.ResolverSettings{
			URIs:       uris,
			Providers:  makeMapProvidersMap(fileprovider.New(), envprovider.New(), yamlprovider.New()),
			Converters: []confmap.Converter{expandconverter.New()},
		},
>>>>>>> 6213bb07
	}
}

// NewConfigProvider returns a new ConfigProvider that provides the service configuration:
// * Initially it resolves the "configuration map":
//   - Retrieve the confmap.Conf by merging all retrieved maps from the given `locations` in order.
//   - Then applies all the confmap.Converter in the given order.
//
// * Then unmarshalls the confmap.Conf into the service Config.
func NewConfigProvider(set ConfigProviderSettings) (ConfigProvider, error) {
	if len(set.Locations) != 0 {
		set.ResolverSettings.URIs = set.Locations
	}
	if len(set.MapProviders) != 0 {
		set.ResolverSettings.Providers = set.MapProviders
	}
	if len(set.MapConverters) != 0 {
		set.ResolverSettings.Converters = set.MapConverters
	}
	mr, err := confmap.NewResolver(set.ResolverSettings)
	if err != nil {
		return nil, err
	}

	return &configProvider{
		mapResolver: mr,
	}, nil
}

func (cm *configProvider) Get(ctx context.Context, factories component.Factories) (*Config, error) {
	retMap, err := cm.mapResolver.Resolve(ctx)
	if err != nil {
		return nil, fmt.Errorf("cannot resolve the configuration: %w", err)
	}

	var cfg *Config
	if cfg, err = configunmarshaler.New().Unmarshal(retMap, factories); err != nil {
		return nil, fmt.Errorf("cannot unmarshal the configuration: %w", err)
	}

	if err = cfg.Validate(); err != nil {
		return nil, fmt.Errorf("invalid configuration: %w", err)
	}

	return cfg, nil
}

func (cm *configProvider) Watch() <-chan error {
	return cm.mapResolver.Watch()
}

func (cm *configProvider) Shutdown(ctx context.Context) error {
	return cm.mapResolver.Shutdown(ctx)
}

func makeMapProvidersMap(providers ...confmap.Provider) map[string]confmap.Provider {
	ret := make(map[string]confmap.Provider, len(providers))
	for _, provider := range providers {
		ret[provider.Scheme()] = provider
	}
	return ret
}<|MERGE_RESOLUTION|>--- conflicted
+++ resolved
@@ -83,17 +83,11 @@
 
 func newDefaultConfigProviderSettings(uris []string) ConfigProviderSettings {
 	return ConfigProviderSettings{
-<<<<<<< HEAD
-		Locations:     locations,
-		MapProviders:  makeMapProvidersMap(fileprovider.New(), envprovider.New(), yamlprovider.New(), httpprovider.New()),
-		MapConverters: []confmap.Converter{expandconverter.New()},
-=======
 		ResolverSettings: confmap.ResolverSettings{
 			URIs:       uris,
-			Providers:  makeMapProvidersMap(fileprovider.New(), envprovider.New(), yamlprovider.New()),
+			Providers:  makeMapProvidersMap(fileprovider.New(), envprovider.New(), yamlprovider.New(), httpprovider.New()),
 			Converters: []confmap.Converter{expandconverter.New()},
 		},
->>>>>>> 6213bb07
 	}
 }
 
